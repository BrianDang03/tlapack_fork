--- conflicted
+++ resolved
@@ -82,36 +82,13 @@
     - name: Checkout <T>LAPACK
       uses: actions/checkout@8ade135a41bc03ea155e62e844d188df1ea18608 # v4.1.0
     
-<<<<<<< HEAD
     - name: Checkout Catch2 on Windows
-      uses: actions/checkout@3df4ab11eba7bda6032a0b82a6bb43b11571feac # v4.0.0
-=======
-    - name: Checkout Catch2
-      uses: actions/checkout@8ade135a41bc03ea155e62e844d188df1ea18608 # v4.1.0
->>>>>>> 688913ac
+      if: ${{ matrix.os == 'windows-latest' }}
+      uses: actions/checkout@8ade135a41bc03ea155e62e844d188df1ea18608 # v4.1.0
       with:
         repository: catchorg/Catch2
         ref: 6e79e682b726f524310d55dec8ddac4e9c52fb5f # v3.4.0
         path: Catch2
-<<<<<<< HEAD
-=======
-    
-    - name: Checkout BLAS++
-      if: ${{ matrix.os == 'ubuntu-latest' }}
-      uses: actions/checkout@8ade135a41bc03ea155e62e844d188df1ea18608 # v4.1.0
-      with:
-        repository: icl-utk-edu/blaspp
-        ref: 34a24d103c039abdc634837af45433c44b3e90a7 # v2023.06.00
-        path: blaspp
-    
-    - name: Checkout LAPACK++
-      if: ${{ matrix.os == 'ubuntu-latest' }}
-      uses: actions/checkout@8ade135a41bc03ea155e62e844d188df1ea18608 # v4.1.0
-      with:
-        repository: icl-utk-edu/lapackpp
-        ref: 229e5007e605ee77769d086530401937fca85c8b # v2023.06.00
-        path: lapackpp
->>>>>>> 688913ac
 
     - name: Checkout mdspan
       if: ${{ matrix.os == 'ubuntu-latest' }}
@@ -232,60 +209,6 @@
     - name: Install
       run: cmake --build build --target install
 
-<<<<<<< HEAD
-=======
-  build-with-mpfr-and-float128:
-    # Use GNU compilers
-
-    runs-on: ubuntu-latest
-    env:
-      CXXFLAGS: "-Wall -pedantic -Wno-unused-variable -Wno-unused-function -D TLAPACK_REAL_TYPES_TO_TEST=\"(LegacyMatrix<mpfr::mpreal>), (LegacyMatrix<mpfr::mpreal,std::size_t,Layout::RowMajor>), (LegacyMatrix<__float128>), (LegacyMatrix<__float128,std::size_t,Layout::RowMajor>)\" -D TLAPACK_TYPES_TO_TEST=\"(LegacyMatrix<mpfr::mpreal>), (LegacyMatrix<mpfr::mpreal,std::size_t,Layout::RowMajor>), (LegacyMatrix<__float128>), (LegacyMatrix<__float128,std::size_t,Layout::RowMajor>)\""
-      
-    steps:     
-    
-    - name: Checkout <T>LAPACK
-      uses: actions/checkout@8ade135a41bc03ea155e62e844d188df1ea18608 # v4.1.0
-
-    - name: Install ninja-build tool
-      uses: seanmiddleditch/gha-setup-ninja@16b940825621068d98711680b6c3ff92201f8fc0 # v3
-    
-    - name: Install the Basics
-      run: |
-        sudo apt update
-        sudo apt install -y cmake
-        sudo apt install -y libmpfrc++-dev
-
-    - name: Configure CMake for <T>LAPACK
-      run: >
-        cmake -B build -G Ninja
-        -D CMAKE_BUILD_TYPE=${{env.BUILD_TYPE}} 
-        -D CMAKE_INSTALL_PREFIX=${{github.workspace}}/tlapack_install
-        -D BUILD_SHARED_LIBS=ON
-        -D BUILD_EXAMPLES=ON
-        -D BUILD_TESTING=ON
-        -D BUILD_STANDALONE_TESTS=ON
-        -D BUILD_testBLAS_TESTS=OFF
-        -D TLAPACK_TEST_MPFR=ON
-        -D TLAPACK_TEST_QUAD=ON
-
-    - name: Build <T>LAPACK
-      run: cmake --build build --config ${{env.BUILD_TYPE}}
-
-    - name: Run all examples
-      # Mind that the job won't fail with only this step fails
-      continue-on-error: true
-      run: cmake --build build --target run-all-examples
-
-    - name: Run tests
-      working-directory: ${{github.workspace}}/build
-      # Execute tests defined by the CMake configuration.  
-      # See https://cmake.org/cmake/help/latest/manual/ctest.1.html for more detail
-      run: ctest -C ${{env.BUILD_TYPE}} --output-on-failure
-
-    - name: Install
-      run: cmake --build build --target install
-
->>>>>>> 688913ac
   build-with-openblas:
     # Use GNU compilers
 
